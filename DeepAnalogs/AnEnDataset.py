--- conflicted
+++ resolved
@@ -475,13 +475,8 @@
 
     def __init__(self, matching_forecast_station, **kw):
         """
-<<<<<<< HEAD
         Initialize an AnEnDatasetOneToMany class
-        :param matching_forecast_station: The index of the forecast station is matches the observation station.
-=======
-        Initialize an AnEnOneToMany class
         :param matching_forecast_station: The index of the forecast station that matches the observation station.
->>>>>>> a63bbaf7
         :param kw: Additional arguments to `AnEnDatasetWithTimeWindow`
         """
 
