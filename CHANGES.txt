<<<<<<< HEAD
# DeepAnalogs 0.2.0

- Added `AnEnDatasetSpatial`
- Renamed `AnEnOneToMany` to `AnEnDatasetOneToMany`
- Added training with Convolutional LSTM embeddings

# DeepAnalogs 0.1.3
=======
# DeepAnalogs 0.1.4
>>>>>>> a63bbaf7

- Added `AnEnOneToMany` dataset class
- Removed length check from `get_summary`
- Changed version to major.minor.patch. Major and minor changes will be documented, but not patch updates.

# DeepAnalogs 0.0.0

- Initialized the project
<|MERGE_RESOLUTION|>--- conflicted
+++ resolved
@@ -1,14 +1,10 @@
-<<<<<<< HEAD
 # DeepAnalogs 0.2.0
 
 - Added `AnEnDatasetSpatial`
 - Renamed `AnEnOneToMany` to `AnEnDatasetOneToMany`
 - Added training with Convolutional LSTM embeddings
 
-# DeepAnalogs 0.1.3
-=======
 # DeepAnalogs 0.1.4
->>>>>>> a63bbaf7
 
 - Added `AnEnOneToMany` dataset class
 - Removed length check from `get_summary`
